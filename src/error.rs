--- conflicted
+++ resolved
@@ -1,7 +1,3 @@
-<<<<<<< HEAD
-use std::{fmt, io};
-=======
->>>>>>> 1b08c845
 use multibase;
 use multihash;
 use std::{error, fmt, io};
